#!/usr/bin/env python3

# Template by pypi-mobans
import os
import sys
import codecs
from shutil import rmtree
from setuptools import setup, find_packages, Command
PY2 = sys.version_info[0] == 2
PY26 = PY2 and sys.version_info[1] < 7

NAME = 'pyecharts-snapshot'
AUTHOR = 'C.W.'
<<<<<<< HEAD
VERSION = '0.1.7'
=======
VERSION = '0.1.8'
>>>>>>> 4896cf6a
EMAIL = 'wangc_2011@hotmail.com'
LICENSE = 'MIT'
ENTRY_POINTS = {
    'console_scripts': [
        'snapshot = pyecharts_snapshot.main:main'
    ],
}
DESCRIPTION = (
    'renders pyecharts output as image'
)
URL = 'https://github.com/pyecharts/pyecharts-snapshot'
<<<<<<< HEAD
DOWNLOAD_URL = '%s/archive/0.1.7.tar.gz' % URL

=======
DOWNLOAD_URL = '%s/archive/0.1.8.tar.gz' % URL
>>>>>>> 4896cf6a
FILES = ['README.rst', 'CONTRIBUTORS.rst', 'CHANGELOG.rst']
KEYWORDS = [
    'echarts',
    'visualisation',
    'data',
    'utility',
    'png',
    'jpeg',
    'svg',
    'pdf',
    'python',
]

CLASSIFIERS = [
    'Topic :: Software Development :: Libraries',
    'Programming Language :: Python',
    'Intended Audience :: Developers',
    'Programming Language :: Python :: 2.6',
    'Programming Language :: Python :: 2.7',
    'Programming Language :: Python :: 3.3',
    'Programming Language :: Python :: 3.4',
    'Programming Language :: Python :: 3.5',
    'Programming Language :: Python :: 3.6',
]

INSTALL_REQUIRES = [
    'pillow',
    'lml==0.0.2',
]
SETUP_COMMANDS = {}


PACKAGES = find_packages(exclude=['ez_setup', 'examples', 'tests'])
EXTRAS_REQUIRE = {
}
# You do not need to read beyond this line
PUBLISH_COMMAND = '{0} setup.py sdist bdist_wheel upload -r pypi'.format(
    sys.executable)
<<<<<<< HEAD
GS_COMMAND = ('gs pyecharts-snapshot v0.1.7 ' +
              "Find 0.1.7 in changelog for more details")
=======
GS_COMMAND = ('gs pyecharts-snapshot v0.1.8 ' +
              "Find 0.1.8 in changelog for more details")
>>>>>>> 4896cf6a
NO_GS_MESSAGE = ('Automatic github release is disabled. ' +
                 'Please install gease to enable it.')
UPLOAD_FAILED_MSG = (
    'Upload failed. please run "%s" yourself.' % PUBLISH_COMMAND)
HERE = os.path.abspath(os.path.dirname(__file__))


class PublishCommand(Command):
    """Support setup.py upload."""

    description = 'Build and publish the package on github and pypi'
    user_options = []

    @staticmethod
    def status(s):
        """Prints things in bold."""
        print('\033[1m{0}\033[0m'.format(s))

    def initialize_options(self):
        pass

    def finalize_options(self):
        pass

    def run(self):
        try:
            self.status('Removing previous builds...')
            rmtree(os.path.join(HERE, 'dist'))
            rmtree(os.path.join(HERE, 'build'))
            rmtree(os.path.join(HERE, 'pyecharts_snapshot.egg-info'))
        except OSError:
            pass

        self.status('Building Source and Wheel (universal) distribution...')
        run_status = True
        if has_gease():
            run_status = os.system(GS_COMMAND) == 0
        else:
            self.status(NO_GS_MESSAGE)
        if run_status:
            if os.system(PUBLISH_COMMAND) != 0:
                self.status(UPLOAD_FAILED_MSG % PUBLISH_COMMAND)

        sys.exit()


SETUP_COMMANDS.update({
    'publish': PublishCommand
})


def has_gease():
    """
    test if github release command is installed

    visit http://github.com/moremoban/gease for more info
    """
    try:
        import gease  # noqa
        return True
    except ImportError:
        return False


def read_files(*files):
    """Read files into setup"""
    text = ""
    for single_file in files:
        content = read(single_file)
        text = text + content + "\n"
    return text


def read(afile):
    """Read a file into setup"""
    the_relative_file = os.path.join(HERE, afile)
    with codecs.open(the_relative_file, 'r', 'utf-8') as opened_file:
        content = filter_out_test_code(opened_file)
        content = "".join(list(content))
        return content


def filter_out_test_code(file_handle):
    found_test_code = False
    for line in file_handle.readlines():
        if line.startswith('.. testcode:'):
            found_test_code = True
            continue
        if found_test_code is True:
            if line.startswith('  '):
                continue
            else:
                empty_line = line.strip()
                if len(empty_line) == 0:
                    continue
                else:
                    found_test_code = False
                    yield line
        else:
            for keyword in ['|version|', '|today|']:
                if keyword in line:
                    break
            else:
                yield line


if __name__ == '__main__':
    setup(
        name=NAME,
        author=AUTHOR,
        version=VERSION,
        author_email=EMAIL,
        description=DESCRIPTION,
        url=URL,
        download_url=DOWNLOAD_URL,
        long_description=read_files(*FILES),
        license=LICENSE,
        keywords=KEYWORDS,
        extras_require=EXTRAS_REQUIRE,
        tests_require=['nose'],
        install_requires=INSTALL_REQUIRES,
        packages=PACKAGES,
        include_package_data=True,
        zip_safe=False,
        entry_points=ENTRY_POINTS,
        classifiers=CLASSIFIERS,
        cmdclass=SETUP_COMMANDS
    )<|MERGE_RESOLUTION|>--- conflicted
+++ resolved
@@ -11,11 +11,7 @@
 
 NAME = 'pyecharts-snapshot'
 AUTHOR = 'C.W.'
-<<<<<<< HEAD
-VERSION = '0.1.7'
-=======
 VERSION = '0.1.8'
->>>>>>> 4896cf6a
 EMAIL = 'wangc_2011@hotmail.com'
 LICENSE = 'MIT'
 ENTRY_POINTS = {
@@ -27,12 +23,7 @@
     'renders pyecharts output as image'
 )
 URL = 'https://github.com/pyecharts/pyecharts-snapshot'
-<<<<<<< HEAD
-DOWNLOAD_URL = '%s/archive/0.1.7.tar.gz' % URL
-
-=======
 DOWNLOAD_URL = '%s/archive/0.1.8.tar.gz' % URL
->>>>>>> 4896cf6a
 FILES = ['README.rst', 'CONTRIBUTORS.rst', 'CHANGELOG.rst']
 KEYWORDS = [
     'echarts',
@@ -71,13 +62,8 @@
 # You do not need to read beyond this line
 PUBLISH_COMMAND = '{0} setup.py sdist bdist_wheel upload -r pypi'.format(
     sys.executable)
-<<<<<<< HEAD
-GS_COMMAND = ('gs pyecharts-snapshot v0.1.7 ' +
-              "Find 0.1.7 in changelog for more details")
-=======
 GS_COMMAND = ('gs pyecharts-snapshot v0.1.8 ' +
               "Find 0.1.8 in changelog for more details")
->>>>>>> 4896cf6a
 NO_GS_MESSAGE = ('Automatic github release is disabled. ' +
                  'Please install gease to enable it.')
 UPLOAD_FAILED_MSG = (
