--- conflicted
+++ resolved
@@ -1,17 +1,16 @@
 #!/usr/bin/env python3
-
-import os
-import sys
 
 # Template by pypi-mobans
 import codecs
 import locale
+import os
 import platform
+import sys
 from shutil import rmtree
 
-from setuptools import Command, setup, find_packages
-
-<<<<<<< HEAD
+from setuptools import Command, find_packages, setup
+
+
 # Work around mbcs bug in distutils.
 # http://bugs.python.org/issue10945
 # This work around is only if a project supports Python < 3.4
@@ -30,32 +29,17 @@
 VERSION = "0.2.0"
 EMAIL = "info@pyecharts.com"
 LICENSE = "MIT"
-ENTRY_POINTS = {"console_scripts": ["snapshot = pyecharts_snapshot.main:main"]}
-DESCRIPTION = "renders pyecharts output as image"
-URL = "https://github.com/pyecharts/pyecharts-snapshot"
-DOWNLOAD_URL = "%s/archive/0.1.10.tar.gz" % URL
-FILES = ["README.rst", "CONTRIBUTORS.rst", "CHANGELOG.rst"]
-=======
-PY2 = sys.version_info[0] == 2
-PY26 = PY2 and sys.version_info[1] < 7
-
-NAME = 'pyecharts-snapshot'
-AUTHOR = 'C.W.'
-VERSION = '0.1.10'
-EMAIL = 'wangc_2011@hotmail.com'
-LICENSE = 'MIT'
 ENTRY_POINTS = {
-    'console_scripts': [
-        'snapshot = pyecharts_snapshot.main:main'
+    "console_scripts": [
+        "snapshot = pyecharts_snapshot.main:main"
     ],
 }
 DESCRIPTION = (
-    'renders pyecharts output as image'
+    "renders pyecharts output as image"
 )
-URL = 'https://github.com/pyecharts/pyecharts-snapshot'
-DOWNLOAD_URL = '%s/archive/0.1.10.tar.gz' % URL
-FILES = ['README.rst', 'CONTRIBUTORS.rst', 'CHANGELOG.rst']
->>>>>>> b7112488
+URL = "https://github.com/pyecharts/pyecharts-snapshot"
+DOWNLOAD_URL = "%s/archive/0.2.0.tar.gz" % URL
+FILES = ["README.rst", 'CONTRIBUTORS.rst', "CHANGELOG.rst"]
 KEYWORDS = [
     "python",
     "echarts",
@@ -78,40 +62,31 @@
     "Programming Language :: Python :: 3.4",
     "Programming Language :: Python :: 3.5",
     "Programming Language :: Python :: 3.6",
+
     "Programming Language :: Python :: 3.7",
+
     "Programming Language :: Python :: 3.8",
+
 ]
 
-INSTALL_REQUIRES = ["pillow", "pyppeteer>=0.0.25"]
+INSTALL_REQUIRES = [
+    "pillow",
+    "pyppeteer>=0.0.25",
+]
 SETUP_COMMANDS = {}
 
 
 PACKAGES = find_packages(exclude=["ez_setup", "examples", "tests"])
-EXTRAS_REQUIRE = {}
+EXTRAS_REQUIRE = {
+}
 # You do not need to read beyond this line
-<<<<<<< HEAD
-PUBLISH_COMMAND = "{0} setup.py sdist bdist_wheel upload -r pypi".format(
-    sys.executable
-)
-GS_COMMAND = (
-    "gs pyecharts-snapshot v0.1.10 "
-    + "Find 0.1.10 in changelog for more details"
-)
-NO_GS_MESSAGE = (
-    "Automatic github release is disabled. "
-    + "Please install gease to enable it."
-)
-=======
-PUBLISH_COMMAND = '{0} setup.py sdist bdist_wheel upload -r pypi'.format(
-    sys.executable)
-GS_COMMAND = ('gs pyecharts-snapshot v0.1.10 ' +
-              "Find 0.1.10 in changelog for more details")
-NO_GS_MESSAGE = ('Automatic github release is disabled. ' +
-                 'Please install gease to enable it.')
->>>>>>> b7112488
+PUBLISH_COMMAND = "{0} setup.py sdist bdist_wheel upload -r pypi".format(sys.executable)
+GS_COMMAND = ("gs pyecharts-snapshot v0.2.0 " +
+              "Find 0.2.0 in changelog for more details")
+NO_GS_MESSAGE = ("Automatic github release is disabled. " +
+                 "Please install gease to enable it.")
 UPLOAD_FAILED_MSG = (
-    'Upload failed. please run "%s" yourself.' % PUBLISH_COMMAND
-)
+    'Upload failed. please run "%s" yourself.' % PUBLISH_COMMAND)
 HERE = os.path.abspath(os.path.dirname(__file__))
 
 
@@ -154,7 +129,9 @@
         sys.exit()
 
 
-SETUP_COMMANDS.update({"publish": PublishCommand})
+SETUP_COMMANDS.update({
+    "publish": PublishCommand
+})
 
 
 def has_gease():
@@ -165,7 +142,6 @@
     """
     try:
         import gease  # noqa
-
         return True
     except ImportError:
         return False
@@ -234,5 +210,5 @@
         zip_safe=False,
         entry_points=ENTRY_POINTS,
         classifiers=CLASSIFIERS,
-        cmdclass=SETUP_COMMANDS,
+        cmdclass=SETUP_COMMANDS
     )